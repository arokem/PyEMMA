# Copyright (c) 2015, 2014 Computational Molecular Biology Group, Free University
# Berlin, 14195 Berlin, Germany.
# All rights reserved.
#
# Redistribution and use in source and binary forms, with or without modification,
# are permitted provided that the following conditions are met:
#
#  * Redistributions of source code must retain the above copyright notice, this
# list of conditions and the following disclaimer.
#  * Redistributions in binary form must reproduce the above copyright notice,
# this list of conditions and the following disclaimer in the documentation and/or
# other materials provided with the distribution.
#
# THIS SOFTWARE IS PROVIDED BY THE COPYRIGHT HOLDERS AND CONTRIBUTORS ``AS IS''
# AND ANY EXPRESS OR IMPLIED WARRANTIES, INCLUDING, BUT NOT LIMITED TO, THE
# IMPLIED WARRANTIES OF MERCHANTABILITY AND FITNESS FOR A PARTICULAR PURPOSE ARE
# DISCLAIMED. IN NO EVENT SHALL THE COPYRIGHT HOLDER OR CONTRIBUTORS BE LIABLE FOR
# ANY DIRECT, INDIRECT, INCIDENTAL, SPECIAL, EXEMPLARY, OR CONSEQUENTIAL DAMAGES
# (INCLUDING, BUT NOT LIMITED TO, PROCUREMENT OF SUBSTITUTE GOODS OR SERVICES;
# LOSS OF USE, DATA, OR PROFITS; OR BUSINESS INTERRUPTION) HOWEVER CAUSED AND ON
# ANY THEORY OF LIABILITY, WHETHER IN CONTRACT, STRICT LIABILITY, OR TORT
# (INCLUDING NEGLIGENCE OR OTHERWISE) ARISING IN ANY WAY OUT OF THE USE OF THIS
# SOFTWARE, EVEN IF ADVISED OF THE POSSIBILITY OF SUCH DAMAGE.
from pyemma.util.log import getLogger
from pyemma._base.progress import ProgressReporter

from itertools import count
import numpy as np
from math import ceil

from abc import ABCMeta, abstractmethod
from pyemma.util.exceptions import NotConvergedWarning

__all__ = ['Transformer']
__author__ = 'noe, marscher'


<<<<<<< HEAD
class SkipPassException(Exception):
    """ raise this to skip a pass during parametrization """
    def __init__(self, next_pass_lagtime=0):
        self.next_pass_lagtime = next_pass_lagtime
=======
class TransformerIteratorContext(object):

    def __init__(self, stride=1, lag=0):
        self._lag = lag
        self.__init_stride(stride)

    def __init_stride(self, stride):
        self._stride = stride
        if isinstance(stride, np.ndarray):
            keys = stride[:, 0]
            self._trajectory_keys, self._trajectory_lengths = np.unique(keys, return_counts=True)
        else:
            self._trajectory_keys = None
        self._uniform_stride = TransformerIteratorContext.is_uniform_stride(stride)
        if not self.uniform_stride and not self.is_stride_sorted():
            raise ValueError("Currently only sorted arrays allowed for random access")

    def ra_indices_for_traj(self, traj):
        """
        Gives the indices for a trajectory file index (without changing the order within the trajectory itself).
        :param traj: a trajectory file index
        :return: a Nx1 - np.array of the indices corresponding to the trajectory index
        """
        assert not self.uniform_stride, "requested random access indices, but is in uniform stride mode"
        return self._stride[self._stride[:, 0] == traj][:, 1] if traj in self.traj_keys else np.array([])

    def ra_trajectory_length(self, traj):
        assert not self.uniform_stride, "requested random access trajectory length, but is in uniform stride mode"
        return int(self._trajectory_lengths[np.where(self.traj_keys == traj)]) if traj in self.traj_keys else 0

    @property
    def stride(self):
        return self._stride

    @stride.setter
    def stride(self, value):
        self.__init_stride(value)

    @property
    def lag(self):
        return self._lag

    @lag.setter
    def lag(self, value):
        self._lag = value

    @property
    def traj_keys(self):
        return self._trajectory_keys

    @property
    def uniform_stride(self):
        return self._uniform_stride

    @staticmethod
    def is_uniform_stride(stride):
        return not isinstance(stride, np.ndarray)

    def is_stride_sorted(self):
        if not self.uniform_stride:
            stride_traj_keys = self.stride[:, 0]
            if not all(np.diff(stride_traj_keys) >= 0):
                # traj keys were not sorted
                return False
            for idx in self.traj_keys:
                if not all(np.diff(self.stride[stride_traj_keys == idx][:, 1]) >= 0):
                    # traj indices were not sorted
                    return False
        return True
>>>>>>> 7b4cf076


class TransformerIterator(object):

    def __init__(self, transformer, stride=1, lag=0):
        # reset transformer iteration
        self._transformer = transformer

        self._ctx = TransformerIteratorContext(stride=stride, lag=lag)
        self._transformer._reset(self._ctx)

        # for random access stride mode: skip the first empty trajectories
        if not self._ctx.uniform_stride:
            self._transformer._itraj = min(self._ctx.traj_keys)

    def __iter__(self):
        return self

    def next(self):
        if self._transformer._itraj >= self._transformer.number_of_trajectories():
            raise StopIteration

        last_itraj = self._transformer._itraj
        if self._ctx.lag == 0:
            X = self._transformer._next_chunk(self._ctx)
            return (last_itraj, X)
        else:
            X, Y = self._transformer._next_chunk(self._ctx)
            return (last_itraj, X, Y)


class Transformer(ProgressReporter):

    r""" Basis class for pipeline objects

    Parameters
    ----------
    chunksize : int (optional)
        the chunksize used to batch process underlying data

    """
    __metaclass__ = ABCMeta
    # count instances
    _ids = count(0)

    def __init__(self, chunksize=100):
        self.chunksize = chunksize
        self._in_memory = False
        self._data_producer = None
        self._parametrized = False
        self._param_with_stride = 1
        # allow children of this class to implement their own progressbar handling
        self._custom_param_progress_handling = False

        self.__create_logger()

    @property
    def data_producer(self):
        r"""where the transformer obtains its data."""
        return self._data_producer

    @data_producer.setter
    def data_producer(self, dp):
        if dp is not self._data_producer:
            self._logger.info("reset (previous) parametrization state, since"
                              " data producer has been changed.")
            self._parametrized = False
        self._data_producer = dp

    @property
    def chunksize(self):
        """chunksize defines how much data is being processed at once."""
        return self._chunksize

    @chunksize.setter
    def chunksize(self, size):
        if not size >= 0:
            raise ValueError("chunksize has to be positive")
        self._chunksize = int(size)

    def _n_chunks(self, stride=1):
        """ rough estimate of how many chunks will be processed """
        if self._chunksize != 0:
            if not TransformerIteratorContext.is_uniform_stride(stride):
                chunks = ceil(len(stride[:, 0]) / float(self._chunksize))
            else:
                chunks = sum([ceil(l / float(self._chunksize))
                              for l in self.trajectory_lengths(stride)])
        else:
            chunks = 1
        return chunks

    def _close(self):
        if self.data_producer is not self:
            self.data_producer._close()

    @property
    def in_memory(self):
        r"""are results stored in memory?"""
        return self._in_memory

    @in_memory.setter
    def in_memory(self, op_in_mem):
        r"""
        If set to True, the output will be stored in memory.
        """
        old_state = self._in_memory
        if not old_state and op_in_mem:
            self._in_memory = op_in_mem
            self._Y = []
            self._map_to_memory()
        elif not op_in_mem and old_state:
            self._clear_in_memory()
            self._in_memory = op_in_mem

    def _clear_in_memory(self):
        if __debug__:
            self._logger.debug("clear memory")
        assert self.in_memory, "tried to delete in memory results which are not set"
        self._Y = None

    @abstractmethod
    def dimension(self):
        r""" Number of dimensions that should be used for the output of the transformer. """
        pass

    def __create_logger(self):
        # note this is private, since it should only be called (once) from this class.
        count = self._ids.next()
        i = self.__module__.rfind(".")
        j = self.__module__.find(".") + 1
        package = self.__module__[j:i]
        name = "%s.%s[%i]" % (package, self.__class__.__name__, count)
        self._name = name
        self._logger = getLogger(name)

    def number_of_trajectories(self):
        r"""
        Returns the number of trajectories.

        Returns
        -------
            int : number of trajectories
        """
        return self.data_producer.number_of_trajectories()

    def trajectory_length(self, itraj, stride=1):
        r"""
        Returns the length of trajectory of the requested index.

        Parameters
        ----------
        itraj : int
            trajectory index
        stride : int
            return value is the number of frames in the trajectory when
            running through it with a step size of `stride`.

        Returns
        -------
        int : length of trajectory
        """
        return self.data_producer.trajectory_length(itraj, stride=stride)

    def trajectory_lengths(self, stride=1):
        r"""
        Returns the length of each trajectory.

        Parameters
        ----------
        stride : int
            return value is the number of frames of the trajectories when
            running through them with a step size of `stride`.

        Returns
        -------
        array(dtype=int) : containing length of each trajectory
        """
        return self.data_producer.trajectory_lengths(stride=stride)

    def n_frames_total(self, stride=1):
        r"""
        Returns total number of frames.

        Parameters
        ----------
        stride : int
            return value is the number of frames in trajectories when
            running through them with a step size of `stride`.

        Returns
        -------
        int : n_frames_total
        """
        return self.data_producer.n_frames_total(stride=stride)

    @abstractmethod
    def describe(self):
        r""" Get a descriptive string representation of this class."""
        pass

    def output_type(self):
        r""" By default transformers return single precision floats. """
        return np.float32

    def parametrize(self, stride=1):
        r""" Parametrize this Transformer
        """
        # check if ready
        if self.data_producer is None:
            raise RuntimeError('Called parametrize while data producer is not'
                               ' yet set. Ensure "data_producer" attribute is set!')

        # if stride is not equal to one and does not match to a previous call
        # retrigger parametrization (but not for readers).
        if stride != self._param_with_stride and self._data_producer is not self:
            self._parametrized = False

        self._param_with_stride = stride

        if self._parametrized:
            return

        # init
        return_value = self._param_init()
        if return_value is not None:
            if isinstance(return_value, tuple):
                lag, stride = return_value
            else:
                lag = return_value
        else:
            lag = 0

        # create iterator context
        ctx = TransformerIteratorContext(stride, lag)

        # feed data, until finished
        add_data_finished = False
        ipass = 0

        if not self._custom_param_progress_handling:
            # NOTE: this assumes this class implements a 1-pass algo
<<<<<<< HEAD
            self._progress_register(self._n_chunks(stride), "parameterizing "
                           + self.__class__.__name__, 0)
=======
            progress = ProgressBar(self._n_chunks(ctx.stride), description="parameterizing " + self.__class__.__name__)

>>>>>>> 7b4cf076
        # parametrize
        try:
            while not add_data_finished:
                first_chunk = True
                self.data_producer._reset(ctx)
                # iterate over trajectories
                last_chunk = False
                itraj = 0
<<<<<<< HEAD
=======

                if not ctx.uniform_stride:
                    # in random access mode skip leading trajectories which are not included
                    while itraj not in ctx.traj_keys and itraj < self.number_of_trajectories():
                        itraj += 1

>>>>>>> 7b4cf076
                while not last_chunk:
                    last_chunk_in_traj = False
                    t = 0
                    while not last_chunk_in_traj:
                        # iterate over times within trajectory
                        if ctx.lag == 0:
                            X = self.data_producer._next_chunk(ctx)
                            Y = None
                        else:
                            X, Y = self.data_producer._next_chunk(ctx)
                        L = np.shape(X)[0]

                        # last chunk in traj?
                        last_chunk_in_traj = (t + L >= self.trajectory_length(itraj, stride=ctx.stride))
                        # last chunk?
<<<<<<< HEAD
                        last_chunk = (
                            last_chunk_in_traj and itraj >= self.number_of_trajectories() - 1)
                        # pass chunks to algorithm and respect its return values
                        # and possible SkipPassException
                        try:
                            return_value = self._param_add_data(
                                X, itraj, t, first_chunk, last_chunk_in_traj,
                                last_chunk, ipass, Y=Y, stride=stride)
                        except SkipPassException as spe:
                            self._logger.debug("got skip pass exception."
                                               "Skipping pass %i" % ipass)
                            # break the inner loops
                            last_chunk_in_traj = True
                            last_chunk = True
                            # set lag time for next pass
                            lag = spe.next_pass_lagtime
=======
                        last_chunk = (last_chunk_in_traj and itraj >= self.number_of_trajectories() - 1)
                        # pass chunks to algorithm and respect its return value
                        return_value = self._param_add_data(X, itraj, t, first_chunk, last_chunk_in_traj, last_chunk,
                                                            ipass, Y=Y, stride=stride)
>>>>>>> 7b4cf076

                        if not self._custom_param_progress_handling:
                            self._progress_update(1, 0)

                        if isinstance(return_value, tuple):
                            if len(return_value) == 2:
                                add_data_finished, ctx.lag = return_value
                            else:
                                add_data_finished, ctx.lag, ctx.stride = return_value
                        else:
                            add_data_finished = return_value

                        first_chunk = False
                        # increment time
                        t += L

                    # increment trajectory
                    itraj += 1
                    # skip missing trajectories in random access mode
                    if not ctx.uniform_stride:
                        while itraj not in ctx.traj_keys and itraj < self.number_of_trajectories():
                            itraj += 1
                ipass += 1
        except NotConvergedWarning:
            self._logger.info("presumely finished parameterization.")
            self._close()

        # finish parametrization
<<<<<<< HEAD
        if not self._custom_param_progress_handling:
            self._progress_force_finish(0)
=======
        if ((not self._custom_param_progress_handling)
            and progress.numerator < progress.denominator):
            progress.numerator = progress.denominator
            show_progressbar(progress)
>>>>>>> 7b4cf076

        self._param_finish()
        self._parametrized = True
        # memory mode? Then map all results. Avoid recursion here, if parametrization
        # is triggered from get_output
        if self.in_memory and not self._mapping_to_mem_active:
            self._map_to_memory()

    def map(self, X):
        r"""Maps the input data through the transformer to correspondingly shaped output data array/list.

        Parameters
        ----------
        X : ndarray(T, n) or list of ndarray(T_i, n)
            The input data, where T is the number of time steps and n is the number of dimensions.
            If a list is provided, the number of time steps is allowed to vary, but the number of dimensions are
            required to be to be consistent.
            required to be to be consistent.

        Returns
        -------
        Y : ndarray(T, d) or list of ndarray(T_i, d)
            The mapped data, where T is the number of time steps of the input data and d is the output dimension
            of this transformer. If called with a list of trajectories, Y will also be a corresponding list of
            trajectories
        """
        if isinstance(X, np.ndarray):
            if X.ndim == 2:
                mapped = self._map_array(X)
                return mapped
            else:
                raise TypeError('Input has the wrong shape: %s with %i'
                                ' dimensions. Expecting a matrix (2 dimensions)'
                                % (str(X.shape, X.ndim)))
        elif isinstance(X, (list, tuple)):
            out = []
            for x in X:
                mapped = self._map_array(x)
                out.append(mapped)
            return out
        else:
            raise TypeError('Input has the wrong type: %s '
                            '. Either accepting numpy arrays of dimension 2 '
                            'or lists of such arrays' % (str(type(X))))

    @abstractmethod
    def _map_array(self, X):
        r"""
        Initializes the parametrization.

        Parameters
        ----------
        X : ndarray(T, n)
            The input data, where T is the number of time steps and n is the number of dimensions.

        Returns
        -------
        Y : ndarray(T, d)
            The projected data, where T is the number of time steps of the input data and d is the output dimension
            of this transformer.

        """
        pass

    def _param_init(self):
        r"""
        Initializes the parametrization.
        """
        pass

    def _param_finish(self):
        r"""
        Finalizes the parametrization.
        """
        pass

    @abstractmethod
    def _param_add_data(self, *args, **kwargs):
        r""" Adds data to parameterization """
        pass

    def _map_to_memory(self, stride=1):
        r"""Maps results to memory. Will be stored in attribute :attr:`Y`."""
        self._logger.debug("mapping to mem")
        assert self._in_memory
        self._mapping_to_mem_active = True
        self._Y = self.get_output(stride=stride)
        self._mapping_to_mem_active = False

    def _reset(self, context=None):
        r"""_reset data position"""
        # TODO: children of this do not call parametrize nor reset their data_producers.
        # check if this is an issue
        if not self._parametrized:
            self._logger.warning("reset(): not yet parametrized! Performing now.")
            self.parametrize()
        self._itraj = 0
        self._t = 0
        if not self.in_memory and self.data_producer is not self:
            # operate in pipeline
            self.data_producer._reset(context)

    def _next_chunk(self, ctx):
        r"""
        Transforms next available chunk from either in memory data or internal
        data_producer

        Parameters
        ----------
        lag  : int
            time delay of second data source.

        Returns
        -------
        X, (Y if lag > 0) : array_like
            mapped (transformed) data
        """
        if self.in_memory and not self._mapping_to_mem_active:
            if self._itraj >= self.number_of_trajectories():
                return None
            # operate in memory, implement iterator here
            traj_len = self.trajectory_length(self._itraj, stride=ctx.stride)
            traj = self._Y[self._itraj]
            if ctx.lag == 0:
                if not ctx.uniform_stride:
                    Y = traj[ctx.ra_indices_for_traj(self._itraj)[self._t:min(self._t + self.chunksize, traj_len)]]
                    self._t += self.chunksize
                    while (self._itraj not in ctx.traj_keys
                           or ctx.ra_indices_for_traj(self._itraj)[self._t:min(self._t + self.chunksize, traj_len)].size == 0) \
                            and self._itraj < self.number_of_trajectories():
                        self._itraj += 1
                        self._t = 0
                else:
                    Y = traj[self._t:min(self._t + self.chunksize * ctx.stride, traj_len):ctx.stride]
                    # increment counters
                    self._t += self.chunksize * ctx.stride
                    if self._t >= traj_len:
                        self._itraj += 1
                        self._t = 0
                return Y
            else:
                Y0 = traj[self._t:min(self._t + self.chunksize * ctx.stride, traj_len):ctx.stride]
                Ytau = traj[self._t + ctx.lag * ctx.stride:min(self._t + (self.chunksize + ctx.lag) * ctx.stride, traj_len):ctx.stride]
                # increment counters
                self._t += self.chunksize * ctx.stride
                if self._t >= traj_len:
                    self._itraj += 1
                    self._t = 0
                return Y0, Ytau
        else:
            if not ctx.uniform_stride:
                while self._itraj not in ctx.traj_keys and self._itraj < self.number_of_trajectories():
                    self._itraj += 1
                    self._t = 0
            # operate in pipeline
            if ctx.lag == 0:
                X = self.data_producer._next_chunk(ctx)
                self._t += X.shape[0]
                if self._t >= self.trajectory_length(self._itraj, stride=ctx.stride):
                    self._itraj += 1
                    self._t = 0
                return self.map(X)
            # TODO: this seems to be a dead branch of code
            else:
                (X0, Xtau) = self.data_producer._next_chunk(ctx)
                self._t += X0.shape[0]
                if self._t >= self.trajectory_length(self._itraj, stride=ctx.stride):
                    self._itraj += 1
                    self._t = 0
                return self.map(X0), self.map(Xtau)

    def __iter__(self):
        r"""
        Returns an iterator that allows to access the transformed data.

        Returns
        -------
        iterator : a :class:`pyemma.coordinates.transfrom.TransformerIterator` transformer iterator
            a call to the .next() method of this iterator will return the pair
            (itraj, X) : (int, ndarray(n, m))
            where itraj corresponds to input sequence number (eg. trajectory index)
            and X is the transformed data, n = chunksize or n < chunksize at end
            of input.
        """
        self._reset()
        return TransformerIterator(self, stride=1, lag=0)

    def iterator(self, stride=1, lag=0):
        r"""
        Returns an iterator that allows to access the transformed data.

        Parameters
        ----------
        stride : int
            Only transform every N'th frame, default = 1
        lag : int
            Configure the iterator such that it will return time-lagged data
            with a lag time of `lag`. If `lag` is used together with `stride`
            the operation will work as if the striding operation is applied
            before the time-lagged trajectory is shifted by `lag` steps.
            Therefore the effective lag time will be stride*lag.

        Returns
        -------
        iterator : a :class:`pyemma.coordinates.transfrom.TransformerIterator` transformer iterator
            If lag = 0, a call to the .next() method of this iterator will return
            the pair
            (itraj, X) : (int, ndarray(n, m)),
            where itraj corresponds to input sequence number (eg. trajectory index)
            and X is the transformed data, n = chunksize or n < chunksize at end
            of input.

            If lag > 0, a call to the .next() method of this iterator will return
            the tuple
            (itraj, X, Y) : (int, ndarray(n, m), ndarray(p, m))
            where itraj and X are the same as above and Y contain the time-lagged
            data.
        """
        return TransformerIterator(self, stride=stride, lag=lag)

    def get_output(self, dimensions=slice(0, None), stride=1):
        r""" Maps all input data of this transformer and returns it as an array or list of arrays.

        Parameters
        ----------
        dimensions : list-like of indexes or slice
            indices of dimensions you like to keep, default = all
        stride : int
            only take every n'th frame, default = 1

        Returns
        -------
        output : ndarray(T, d) or list of ndarray(T_i, d)
            the mapped data, where T is the number of time steps of the input data, or if stride > 1,
            floor(T_in / stride). d is the output dimension of this transformer.
            If the input consists of a list of trajectories, Y will also be a corresponding list of trajectories

        Notes
        -----
        * This function may be RAM intensive if stride is too large or
          too many dimensions are selected.
        * if in_memory attribute is True, then results of this methods are cached.

        Example
        -------
        plotting trajectories

        >>> import pyemma.coordinates as coor # doctest: +SKIP
        >>> import matplotlib.pyplot as plt # doctest: +SKIP

        Fill with some actual data!
        >>> tica = coor.tica() # doctest: +SKIP
        >>> trajs = tica.get_output(dimensions=(0,), stride=100) # doctest: +SKIP
        >>> for traj in trajs: # doctest: +SKIP
        ...     plt.figure() # doctest: +SKIP
        ...     plt.plot(traj[:, 0]) # doctest: +SKIP

        """

        if isinstance(dimensions, int):
            ndim = 1
            dimensions = slice(dimensions, dimensions + 1)
        elif isinstance(dimensions, list):
            ndim = len(np.zeros(self.dimension())[dimensions])
        elif isinstance(dimensions, np.ndarray):
            assert dimensions.ndim == 1, 'dimension indices can\'t have more than one dimension'
            ndim = len(np.zeros(self.dimension())[dimensions])
        elif isinstance(dimensions, slice):
            ndim = len(np.zeros(self.dimension())[dimensions])
        else:
            raise ValueError('unsupported type (%s) of \"dimensions\"' % type(dimensions))

        assert ndim > 0, "ndim was zero in %s" % self.__class__.__name__

        if not self._parametrized:
            self._logger.warning("has to be parametrized before getting output!"
                                 " Doing it now.")
            self.parametrize(stride)

        # if we are in memory and have results already computed, return them
        if self._in_memory:
            # ensure stride and dimensions are same of cached result
            if self._Y and all(self._Y[i].shape == (self.trajectory_length(i, stride=stride), ndim)
                               for i in xrange(self.number_of_trajectories())):
                return self._Y

        # allocate memory
        try:
            trajs = [np.empty((l, ndim), dtype=self.output_type())
                     for l in self.trajectory_lengths(stride=stride)]
        except MemoryError:
            self._logger.exception("Could not allocate enough memory to map all data."
                                   " Consider using a larger stride.")
            return

        if __debug__:
            self._logger.debug("get_output(): dimensions=%s" % str(dimensions))
            self._logger.debug("get_output(): created output trajs with shapes: %s"
                               % [x.shape for x in trajs])
        # fetch data
        last_itraj = -1
        t = 0  # first time point

<<<<<<< HEAD
        self._progress_register(self._n_chunks(stride), description=
                       'getting output of ' + self.__class__.__name__, stage=1)
=======
        progress = ProgressBar(self._n_chunks(stride), description='getting output of ' + self.__class__.__name__)
>>>>>>> 7b4cf076

        for itraj, chunk in self.iterator(stride=stride):
            if itraj != last_itraj:
                last_itraj = itraj
                t = 0  # reset time to 0 for new trajectory
            L = chunk.shape[0]
            if L > 0:
                trajs[itraj][t:t + L, :] = chunk[:, dimensions]
            t += L

            # update progress
            self._progress_update(1, stage=1)

        if self._in_memory:
            self._Y = trajs

        return trajs<|MERGE_RESOLUTION|>--- conflicted
+++ resolved
@@ -35,12 +35,12 @@
 __author__ = 'noe, marscher'
 
 
-<<<<<<< HEAD
 class SkipPassException(Exception):
     """ raise this to skip a pass during parametrization """
     def __init__(self, next_pass_lagtime=0):
         self.next_pass_lagtime = next_pass_lagtime
-=======
+
+
 class TransformerIteratorContext(object):
 
     def __init__(self, stride=1, lag=0):
@@ -110,7 +110,77 @@
                     # traj indices were not sorted
                     return False
         return True
->>>>>>> 7b4cf076
+
+
+class TransformerIteratorContext(object):
+
+    def __init__(self, stride=1, lag=0):
+        self._lag = lag
+        self.__init_stride(stride)
+
+    def __init_stride(self, stride):
+        self._stride = stride
+        if isinstance(stride, np.ndarray):
+            keys = stride[:, 0]
+            self._trajectory_keys, self._trajectory_lengths = np.unique(keys, return_counts=True)
+        else:
+            self._trajectory_keys = None
+        self._uniform_stride = TransformerIteratorContext.is_uniform_stride(stride)
+        if not self.uniform_stride and not self.is_stride_sorted():
+            raise ValueError("Currently only sorted arrays allowed for random access")
+
+    def ra_indices_for_traj(self, traj):
+        """
+        Gives the indices for a trajectory file index (without changing the order within the trajectory itself).
+        :param traj: a trajectory file index
+        :return: a Nx1 - np.array of the indices corresponding to the trajectory index
+        """
+        assert not self.uniform_stride, "requested random access indices, but is in uniform stride mode"
+        return self._stride[self._stride[:, 0] == traj][:, 1] if traj in self.traj_keys else np.array([])
+
+    def ra_trajectory_length(self, traj):
+        assert not self.uniform_stride, "requested random access trajectory length, but is in uniform stride mode"
+        return int(self._trajectory_lengths[np.where(self.traj_keys == traj)]) if traj in self.traj_keys else 0
+
+    @property
+    def stride(self):
+        return self._stride
+
+    @stride.setter
+    def stride(self, value):
+        self.__init_stride(value)
+
+    @property
+    def lag(self):
+        return self._lag
+
+    @lag.setter
+    def lag(self, value):
+        self._lag = value
+
+    @property
+    def traj_keys(self):
+        return self._trajectory_keys
+
+    @property
+    def uniform_stride(self):
+        return self._uniform_stride
+
+    @staticmethod
+    def is_uniform_stride(stride):
+        return not isinstance(stride, np.ndarray)
+
+    def is_stride_sorted(self):
+        if not self.uniform_stride:
+            stride_traj_keys = self.stride[:, 0]
+            if not all(np.diff(stride_traj_keys) >= 0):
+                # traj keys were not sorted
+                return False
+            for idx in self.traj_keys:
+                if not all(np.diff(self.stride[stride_traj_keys == idx][:, 1]) >= 0):
+                    # traj indices were not sorted
+                    return False
+        return True
 
 
 class TransformerIterator(object):
@@ -353,13 +423,8 @@
 
         if not self._custom_param_progress_handling:
             # NOTE: this assumes this class implements a 1-pass algo
-<<<<<<< HEAD
-            self._progress_register(self._n_chunks(stride), "parameterizing "
+            self._progress_register(self._n_chunks(ctx.stride), "parameterizing "
                            + self.__class__.__name__, 0)
-=======
-            progress = ProgressBar(self._n_chunks(ctx.stride), description="parameterizing " + self.__class__.__name__)
-
->>>>>>> 7b4cf076
         # parametrize
         try:
             while not add_data_finished:
@@ -368,15 +433,16 @@
                 # iterate over trajectories
                 last_chunk = False
                 itraj = 0
-<<<<<<< HEAD
-=======
-
                 if not ctx.uniform_stride:
                     # in random access mode skip leading trajectories which are not included
                     while itraj not in ctx.traj_keys and itraj < self.number_of_trajectories():
                         itraj += 1
 
->>>>>>> 7b4cf076
+                if not ctx.uniform_stride:
+                    # in random access mode skip leading trajectories which are not included
+                    while itraj not in ctx.traj_keys and itraj < self.number_of_trajectories():
+                        itraj += 1
+
                 while not last_chunk:
                     last_chunk_in_traj = False
                     t = 0
@@ -392,9 +458,7 @@
                         # last chunk in traj?
                         last_chunk_in_traj = (t + L >= self.trajectory_length(itraj, stride=ctx.stride))
                         # last chunk?
-<<<<<<< HEAD
-                        last_chunk = (
-                            last_chunk_in_traj and itraj >= self.number_of_trajectories() - 1)
+                        last_chunk = (last_chunk_in_traj and itraj >= self.number_of_trajectories() - 1)
                         # pass chunks to algorithm and respect its return values
                         # and possible SkipPassException
                         try:
@@ -409,12 +473,6 @@
                             last_chunk = True
                             # set lag time for next pass
                             lag = spe.next_pass_lagtime
-=======
-                        last_chunk = (last_chunk_in_traj and itraj >= self.number_of_trajectories() - 1)
-                        # pass chunks to algorithm and respect its return value
-                        return_value = self._param_add_data(X, itraj, t, first_chunk, last_chunk_in_traj, last_chunk,
-                                                            ipass, Y=Y, stride=stride)
->>>>>>> 7b4cf076
 
                         if not self._custom_param_progress_handling:
                             self._progress_update(1, 0)
@@ -433,25 +491,14 @@
 
                     # increment trajectory
                     itraj += 1
-                    # skip missing trajectories in random access mode
-                    if not ctx.uniform_stride:
-                        while itraj not in ctx.traj_keys and itraj < self.number_of_trajectories():
-                            itraj += 1
                 ipass += 1
         except NotConvergedWarning:
             self._logger.info("presumely finished parameterization.")
             self._close()
 
         # finish parametrization
-<<<<<<< HEAD
         if not self._custom_param_progress_handling:
             self._progress_force_finish(0)
-=======
-        if ((not self._custom_param_progress_handling)
-            and progress.numerator < progress.denominator):
-            progress.numerator = progress.denominator
-            show_progressbar(progress)
->>>>>>> 7b4cf076
 
         self._param_finish()
         self._parametrized = True
@@ -755,12 +802,8 @@
         last_itraj = -1
         t = 0  # first time point
 
-<<<<<<< HEAD
         self._progress_register(self._n_chunks(stride), description=
                        'getting output of ' + self.__class__.__name__, stage=1)
-=======
-        progress = ProgressBar(self._n_chunks(stride), description='getting output of ' + self.__class__.__name__)
->>>>>>> 7b4cf076
 
         for itraj, chunk in self.iterator(stride=stride):
             if itraj != last_itraj:

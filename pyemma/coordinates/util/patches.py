
# Copyright (c) 2015, 2014 Computational Molecular Biology Group, Free University
# Berlin, 14195 Berlin, Germany.
# All rights reserved.
#
# Redistribution and use in source and binary forms, with or without modification,
# are permitted provided that the following conditions are met:
#
#  * Redistributions of source code must retain the above copyright notice, this
# list of conditions and the following disclaimer.
#  * Redistributions in binary form must reproduce the above copyright notice,
# this list of conditions and the following disclaimer in the documentation and/or
# other materials provided with the distribution.
#
# THIS SOFTWARE IS PROVIDED BY THE COPYRIGHT HOLDERS AND CONTRIBUTORS ``AS IS''
# AND ANY EXPRESS OR IMPLIED WARRANTIES, INCLUDING, BUT NOT LIMITED TO, THE
# IMPLIED WARRANTIES OF MERCHANTABILITY AND FITNESS FOR A PARTICULAR PURPOSE ARE
# DISCLAIMED. IN NO EVENT SHALL THE COPYRIGHT HOLDER OR CONTRIBUTORS BE LIABLE FOR
# ANY DIRECT, INDIRECT, INCIDENTAL, SPECIAL, EXEMPLARY, OR CONSEQUENTIAL DAMAGES
# (INCLUDING, BUT NOT LIMITED TO, PROCUREMENT OF SUBSTITUTE GOODS OR SERVICES;
# LOSS OF USE, DATA, OR PROFITS; OR BUSINESS INTERRUPTION) HOWEVER CAUSED AND ON
# ANY THEORY OF LIABILITY, WHETHER IN CONTRACT, STRICT LIABILITY, OR TORT
# (INCLUDING NEGLIGENCE OR OTHERWISE) ARISING IN ANY WAY OUT OF THE USE OF THIS
# SOFTWARE, EVEN IF ADVISED OF THE POSSIBILITY OF SUCH DAMAGE.

'''
Created on 13.03.2015

@author: marscher
'''
import numpy as np
from mdtraj.utils.validation import cast_indices
from mdtraj.core.trajectory import load, _parse_topology, _TOPOLOGY_EXTS, _get_extension, open,\
    Trajectory

from itertools import groupby
from operator import itemgetter

from itertools import groupby
from operator import itemgetter


def iterload(filename, chunk=100, **kwargs):
    """An iterator over a trajectory from one or more files on disk, in fragments

    This may be more memory efficient than loading an entire trajectory at
    once

    Parameters
    ----------
    filename : str
        Path to the trajectory file on disk
    chunk : int
        Number of frames to load at once from disk per iteration.  If 0, load all.

    Other Parameters
    ----------------
    top : {str, Trajectory, Topology}
        Most trajectory formats do not contain topology information. Pass in
        either the path to a RCSB PDB file, a trajectory, or a topology to
        supply this information. This option is not required for the .h5, .lh5,
        and .pdb formats, which already contain topology information.
    stride : int, default=None
        Only read every stride-th frame.
    atom_indices : array_like, optional
        If not none, then read only a subset of the atoms coordinates from the
        file. This may be slightly slower than the standard read because it
        requires an extra copy, but will save memory.

    See Also
    --------
    load, load_frame

    Examples
    --------

    >>> import mdtraj as md
    >>> for chunk in md.iterload('output.xtc', top='topology.pdb')
    >>>     print chunk

    <mdtraj.Trajectory with 100 frames, 423 atoms at 0x110740a90>
    <mdtraj.Trajectory with 100 frames, 423 atoms at 0x110740a90>
    <mdtraj.Trajectory with 100 frames, 423 atoms at 0x110740a90>
    <mdtraj.Trajectory with 100 frames, 423 atoms at 0x110740a90>
    <mdtraj.Trajectory with 100 frames, 423 atoms at 0x110740a90>

    """
    stride = kwargs.pop('stride', 1)
    atom_indices = cast_indices(kwargs.pop('atom_indices', None))
    top = kwargs.pop('top', None)
    skip = kwargs.pop('skip', 0)

    extension = _get_extension(filename)
    if extension not in _TOPOLOGY_EXTS:
        topology = _parse_topology(top)

<<<<<<< HEAD
    if not isinstance(stride, dict) and chunk % stride != 0:
        pass
        #raise ValueError('Stride must be a divisor of chunk. stride=%d does not go '
        #                 'evenly into chunk=%d' % (stride, chunk))
=======
>>>>>>> 6ef84fb5
    if chunk == 0:
        # If chunk was 0 then we want to avoid filetype-specific code
        # in case of undefined behavior in various file parsers.
        # TODO: this will first apply stride, then skip!
        if extension not in _TOPOLOGY_EXTS:
            kwargs['top'] = top
        yield load(filename, **kwargs)[skip:]
    elif extension in ('.pdb', '.pdb.gz'):
        # the PDBTrajectortFile class doesn't follow the standard API. Fixing it
        # to support iterload could be worthwhile, but requires a deep refactor.
        t = load(filename, stride=stride, atom_indices=atom_indices)
        for i in range(0, len(t), chunk):
            yield t[i:i+chunk]

    elif isinstance(stride, list):
        with (lambda x: open(x, n_atoms=topology.n_atoms)
              if extension in ('.crd', '.mdcrd')
              else open(filename))(filename) as f:
            sorted_stride = sorted(stride)
            x_prev = 0
            curr_size = 0
<<<<<<< HEAD
            traj = None
            leftovers = []
            for k, g in groupby(enumerate(sorted_stride), lambda (a, b): a-b):
                grouped_stride = map(itemgetter(1), g)
                f.seek(grouped_stride[0]-x_prev, whence=1)
                x_prev = grouped_stride[-1]
                group_size = len(grouped_stride)
                if curr_size + group_size > chunk:
                    leftovers = grouped_stride[chunk - curr_size:]
                else:
                    local_traj = _get_local_traj_object(atom_indices, extension, f, group_size, topology, **kwargs)
                    if traj:
                        traj.join(local_traj, check_topology=False)
                    else:
                        traj = local_traj

                    curr_size += len(grouped_stride)
                if curr_size == chunk:
                    yield traj
                    curr_size = 0
                    traj = None
                while leftovers:
                    local_chunk = leftovers[:min(chunk, len(leftovers))]
                    local_traj = _get_local_traj_object(atom_indices, extension, f, group_size, topology, **kwargs)
                    if traj:
                        traj.join(local_traj, check_topology=False)
                    else:
                        traj = local_traj
                    leftovers = leftovers[min(chunk, len(leftovers)):]
                    curr_size += len(local_chunk)
                    if curr_size == chunk:
                        yield traj
                        curr_size = 0
                        traj = None
=======
            traj = []
            leftovers = []
            for k, g in groupby(enumerate(sorted_stride), lambda (a, b): a-b):
                grouped_stride = map(itemgetter(1), g)
                seek_offset = (1 if x_prev != 0 else 0)
                seek_to = grouped_stride[0] - x_prev - seek_offset
                f.seek(seek_to, whence=1)
                x_prev = grouped_stride[-1]
                group_size = len(grouped_stride)
                if curr_size + group_size > chunk:
                    leftovers = grouped_stride
                else:
                    local_traj = _get_local_traj_object(atom_indices, extension, f, group_size, topology, **kwargs)
                    traj.append(local_traj)
                    curr_size += len(grouped_stride)
                if curr_size == chunk:
                    yield _efficient_traj_join(traj)
                    curr_size = 0
                    traj = []
                while leftovers:
                    local_chunk = leftovers[:min(chunk, len(leftovers))]
                    local_traj = _get_local_traj_object(atom_indices, extension, f, len(local_chunk), topology, **kwargs)
                    traj.append(local_traj)
                    leftovers = leftovers[min(chunk, len(leftovers)):]
                    curr_size += len(local_chunk)
                    if curr_size == chunk:
                        yield _efficient_traj_join(traj)
                        curr_size = 0
                        traj = []
            if traj:
                yield _efficient_traj_join(traj)
            raise StopIteration()
>>>>>>> 6ef84fb5

    else:
        with (lambda x: open(x, n_atoms=topology.n_atoms)
              if extension in ('.crd', '.mdcrd')
              else open(filename))(filename) as f:
            if skip > 0:
                f.seek(skip)
            while True:
                if extension not in _TOPOLOGY_EXTS:
                    traj = f.read_as_traj(topology, n_frames=chunk*stride, stride=stride, atom_indices=atom_indices, **kwargs)
                else:
                    traj = f.read_as_traj(n_frames=chunk*stride, stride=stride, atom_indices=atom_indices, **kwargs)

                if len(traj) == 0:
                    raise StopIteration()

                yield traj


def _get_local_traj_object(atom_indices, extension, f, n_frames, topology, **kwargs):
    if extension not in _TOPOLOGY_EXTS:
        traj = f.read_as_traj(topology, n_frames=n_frames, stride=1, atom_indices=atom_indices, **kwargs)
    else:
        traj = f.read_as_traj(n_frames=n_frames, stride=1, atom_indices=atom_indices, **kwargs)
<<<<<<< HEAD
    return traj
=======
    return traj


def _efficient_traj_join(trajs):
    assert trajs
    top = trajs[0].top
    n_frames = sum(t.n_frames for t in trajs)

    xyz = np.empty((n_frames, top.n_atoms, 3))
    t = 0
    for traj in trajs:
        n = len(traj)
        xyz[t:n+t] = traj.xyz
        t += n
        # TODO: what about time?
    return Trajectory(xyz, top, None, unitcell_angles=trajs[0].unitcell_angles,
                      unitcell_lengths=trajs[0].unitcell_lengths)
>>>>>>> 6ef84fb5
<|MERGE_RESOLUTION|>--- conflicted
+++ resolved
@@ -32,9 +32,6 @@
 from mdtraj.utils.validation import cast_indices
 from mdtraj.core.trajectory import load, _parse_topology, _TOPOLOGY_EXTS, _get_extension, open,\
     Trajectory
-
-from itertools import groupby
-from operator import itemgetter
 
 from itertools import groupby
 from operator import itemgetter
@@ -94,13 +91,6 @@
     if extension not in _TOPOLOGY_EXTS:
         topology = _parse_topology(top)
 
-<<<<<<< HEAD
-    if not isinstance(stride, dict) and chunk % stride != 0:
-        pass
-        #raise ValueError('Stride must be a divisor of chunk. stride=%d does not go '
-        #                 'evenly into chunk=%d' % (stride, chunk))
-=======
->>>>>>> 6ef84fb5
     if chunk == 0:
         # If chunk was 0 then we want to avoid filetype-specific code
         # in case of undefined behavior in various file parsers.
@@ -122,42 +112,6 @@
             sorted_stride = sorted(stride)
             x_prev = 0
             curr_size = 0
-<<<<<<< HEAD
-            traj = None
-            leftovers = []
-            for k, g in groupby(enumerate(sorted_stride), lambda (a, b): a-b):
-                grouped_stride = map(itemgetter(1), g)
-                f.seek(grouped_stride[0]-x_prev, whence=1)
-                x_prev = grouped_stride[-1]
-                group_size = len(grouped_stride)
-                if curr_size + group_size > chunk:
-                    leftovers = grouped_stride[chunk - curr_size:]
-                else:
-                    local_traj = _get_local_traj_object(atom_indices, extension, f, group_size, topology, **kwargs)
-                    if traj:
-                        traj.join(local_traj, check_topology=False)
-                    else:
-                        traj = local_traj
-
-                    curr_size += len(grouped_stride)
-                if curr_size == chunk:
-                    yield traj
-                    curr_size = 0
-                    traj = None
-                while leftovers:
-                    local_chunk = leftovers[:min(chunk, len(leftovers))]
-                    local_traj = _get_local_traj_object(atom_indices, extension, f, group_size, topology, **kwargs)
-                    if traj:
-                        traj.join(local_traj, check_topology=False)
-                    else:
-                        traj = local_traj
-                    leftovers = leftovers[min(chunk, len(leftovers)):]
-                    curr_size += len(local_chunk)
-                    if curr_size == chunk:
-                        yield traj
-                        curr_size = 0
-                        traj = None
-=======
             traj = []
             leftovers = []
             for k, g in groupby(enumerate(sorted_stride), lambda (a, b): a-b):
@@ -190,7 +144,6 @@
             if traj:
                 yield _efficient_traj_join(traj)
             raise StopIteration()
->>>>>>> 6ef84fb5
 
     else:
         with (lambda x: open(x, n_atoms=topology.n_atoms)
@@ -215,9 +168,6 @@
         traj = f.read_as_traj(topology, n_frames=n_frames, stride=1, atom_indices=atom_indices, **kwargs)
     else:
         traj = f.read_as_traj(n_frames=n_frames, stride=1, atom_indices=atom_indices, **kwargs)
-<<<<<<< HEAD
-    return traj
-=======
     return traj
 
 
@@ -234,5 +184,4 @@
         t += n
         # TODO: what about time?
     return Trajectory(xyz, top, None, unitcell_angles=trajs[0].unitcell_angles,
-                      unitcell_lengths=trajs[0].unitcell_lengths)
->>>>>>> 6ef84fb5
+                      unitcell_lengths=trajs[0].unitcell_lengths)
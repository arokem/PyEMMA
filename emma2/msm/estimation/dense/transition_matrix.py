'''
Created on Jan 13, 2014

@author: noe
'''

import numpy as np

def transition_matrix_non_reversible(C):
    r"""
    Estimates a nonreversible transition matrix from count matrix C
    
    T_ij = c_ij / c_i where c_i = sum_j c_ij
     
    Parameters
    ----------
    C: ndarray, shape (n,n)
        count matrix
    
    Returns
    -------
    T: Estimated transition matrix
    
    """
    # multiply by 1.0 to make sure we're not doing integer division 
    rowsums = 1.0*np.sum(C,axis=1)
    if np.min(rowsums) <= 0:
        raise ValueError("Transition matrix has row sum of "+str(np.min(rowsums))+". Must have strictly positive row sums.")
    return np.divide(C, rowsums[:,np.newaxis])


def __initX(C):
    """
    Computes an initial guess for a reversible correlation matrix
    """
    from ..api import tmatrix
    from ...analysis import statdist
    
    T = tmatrix(C)
    mu = statdist(T)
    Corr = np.dot(np.diag(mu), T)
    return 0.5 * (Corr + Corr.T)


def __relative_error(x, y, norm=None):
    """
    computes the norm of the vector with elementwise relative errors 
    between x and y, defined by (x_i - y_i) / (x_i + y_i)

    x : ndarray (n)
        vector 1
    y : ndarray (n)
        vector 2
    norm : vector norm to be used. By default the Euclidean norm is used.
        This value is passed as 'ord' to numpy.linalg.norm()

    """
    d = (x - y)
    s = (x + y)
    # to avoid dividing by zero, always set to 0 
    nz = np.nonzero(d)
    # relative error vector
    erel = d[nz] / s[nz]
    # return euclidean norm
    return np.linalg.norm(erel, ord=norm)



def estimate_transition_matrix_reversible(C, Xinit = None, nmax = 1000000, convtol = 1e-8, 
                                          return_statdist = False, return_conv = False):
    """
    iterative method for estimating a maximum likelihood reversible transition matrix
    
    The iteration equation implemented here is:
        t_ij = (c_ij + c_ji) / ((c_i / x_i) + (c_j / x_j))
    Please note that there is a better (=faster) iteration that has been described in
    Prinz et al, J. Chem. Phys. 134, p. 174105 (2011). We should implement that too.
    
    Parameters
    ----------
    C : ndarray (n,n)
        count matrix. If a non-connected count matrix is used, the method returns in error
    Xinit = None : ndarray (n,n)
        initial value for the matrix of absolute transition probabilities. Unless set otherwise,
        will use X = diag(pi) T, where T is a nonreversible transition matrix estimated from C,
        i.e. T_ij = c_ij / sum_k c_ik, and pi is its stationary distribution.
    nmax = 1000000 : int
        maximum number of iterations before the method exits
    convtol = 1e-8 : float
        convergence tolerance. This specifies the maximum change of the Euclidean norm of relative
        stationary probabilities (x_i = sum_k x_ik). The relative stationary probability changes
        e_i = (x_i^(1) - x_i^(2))/(x_i^(1) + x_i^(2)) are used in order to track changes in small
        probabilities. The Euclidean norm of the change vector, |e_i|_2, is compared to convtol.
    return_statdist = False : Boolean
        If set to true, the stationary distribution is also returned
    return_conv = False : Boolean
        If set to true, the likelihood history and the pi_change history is returned.

    Returns
    -------
    T or (T,pi) or (T,lhist,pi_changes) or (T,pi,lhist,pi_changes)
    T : ndarray (n,n)
        transition matrix. This is the only return for return_statdist = False, return_conv = False
    (pi) : ndarray (n)
        stationary distribution. Only returned if return_statdist = True
    (lhist) : ndarray (k)
        likelihood history. Has the length of the number of iterations needed. 
        Only returned if return_conv = True
    (pi_changes) : ndarray (k)
        history of likelihood history. Has the length of the number of iterations needed. 
        Only returned if return_conv = True
    """
    from ..api import is_connected
    from ...estimation import log_likelihood
    # check input
    if (not is_connected(C)):
        ValueError('Count matrix is not fully connected. '+
                   'Need fully connected count matrix for '+
                   'reversible transition matrix estimation.')
    converged = False
    n = np.shape(C)[0]
    # initialization
    C2 = C + C.T # reversibly counted matrix
    nz = np.nonzero(C2)
    csum = np.sum(C, axis=1) # row sums C
    X = Xinit
    if (X is None):
        X = __initX(C) # initial X
    xsum = np.sum(X, axis=1) # row sums x
    D = np.zeros((n,n)) # helper matrix
    T = np.zeros((n,n)) # transition matrix
    # if convergence history requested, initialize variables 
    if (return_conv):
        diffs = np.zeros(nmax)
        # likelihood
        lhist = np.zeros(nmax)
        T = X / xsum[:,np.newaxis]
        lhist[0] = log_likelihood(C, T)
    # iteration
    i = 1
    while (i < nmax-1) and (not converged):
        # c_i / x_i
        c_over_x = csum / xsum
        # d_ij = (c_i/x_i) + (c_j/x_j)
        D[:] = c_over_x[:,np.newaxis]
        D += c_over_x
        # update estimate
        X[nz] = C2[nz] / D[nz]
        X[nz] /= np.sum(X[nz])         # renormalize
        xsumnew = np.sum(X, axis=1)
        # compute difference in pi
        diff = __relative_error(xsum, xsumnew)
        # update pi
        xsum = xsumnew
        # any convergence history wanted?
        if (return_conv):
            # update T and likelihood
            T = X / xsum[:,np.newaxis]
<<<<<<< HEAD
            lhist[i] = emma2.msm.estimation.log_likelihood(C, T)
            diffs[i] = diff
=======
            lhist[i] = log_likelihood(C, T)
>>>>>>> 3cb69bc2
        # converged?
        converged = (diff < convtol)
        i += 1
    # finalize and return
    T = X / xsum[:,np.newaxis]
    if (return_statdist and return_conv):
        return (T, xsum, lhist[0:i], diffs[0:i])
    if (return_statdist):
        return (T, xsum)
    if (return_conv):
        return (T, lhist[0:i], diffs[0:i])
    return T # else just return T


def transition_matrix_reversible_fixpi(Z, mu, maxerr=1e-10, maxiter=10000, return_iterations = False):
    r"""
    maximum likelihood transition matrix with fixed stationary distribution
    
    developed by Fabian Paul and Frank Noe
    
    Parameters
    ----------
    Z: ndarray, shape (n,n)
        count matrix
    mu: ndarray, shape (n)
        stationary distribution
    maxerr: float
        Will exit (as converged) when the 2-norm of the Langrange multiplier vector changes less than maxerr
        in one iteration
    maxiter: int
        Will exit when reaching maxiter iterations without reaching convergence.
    return_iterations: bool (False)
        set true in order to return (T, it), where T is the transition matrix and it is the number of iterations needed
        
    Returns
    -------
    T, the transition matrix. When return_iterations=True, (T,it) is returned with it the number of iterations needed
    
    """
    it = 0
    n = len(mu)
    # constants
    B = Z + Z.transpose()
    # variables
    csum=np.sum(Z, axis=1)
    if (np.min(csum) <= 0):
        raise ValueError('Count matrix has rowsum(s) of zero. Require a count matrix with positive rowsums.')
    if (np.min(mu) <= 0):
        raise ValueError('Stationary distribution has zero elements. Require a positive stationary distribution.')
    l = 1.0*csum
    lnew = 1.0*csum
    q = np.zeros((n))
    A = np.zeros((n,n))
    D = np.zeros((n,n))
    # iterate lambda
    converged = False
    while (not converged) and (it < maxiter):
        # q_i = mu_i / l_i
        np.divide(mu, l, q)
        # d_ij = (mu_i / mu_j) * (l_j/l_i) + 1
        D[:] = q[:,np.newaxis]
        D /= q
        D += 1
        # a_ij = b_ij / d_ij
        np.divide(B, D, A)
        # new l_i = rowsum_i(A)
        np.sum(A, axis=1, out=lnew)
        # evaluate change
        err = np.linalg.norm(l-lnew,2)
        # is it converged?
        converged = (err <= maxerr)
        # copy new to old l-vector
        l[:] = lnew[:]
        it += 1
    if (not converged) and (it >= maxiter):
        raise ValueError('NOT CONVERGED: 2-norm of Langrange multiplier vector is still '
                    +str(err)+' > '+str(maxerr)+' after '+str(it)+' iterations. Increase maxiter or decrease maxerr')
    # compute T from Langrangian multipliers
    T = np.divide(A,l[:,np.newaxis])
    # return
    if return_iterations:
        return T, it
    else:
        return T
<|MERGE_RESOLUTION|>--- conflicted
+++ resolved
@@ -156,12 +156,8 @@
         if (return_conv):
             # update T and likelihood
             T = X / xsum[:,np.newaxis]
-<<<<<<< HEAD
-            lhist[i] = emma2.msm.estimation.log_likelihood(C, T)
+            lhist[i] = log_likelihood(C, T)
             diffs[i] = diff
-=======
-            lhist[i] = log_likelihood(C, T)
->>>>>>> 3cb69bc2
         # converged?
         converged = (diff < convtol)
         i += 1

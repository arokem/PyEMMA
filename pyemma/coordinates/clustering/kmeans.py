# Copyright (c) 2015, 2014 Computational Molecular Biology Group, Free University
# Berlin, 14195 Berlin, Germany.
# All rights reserved.
#
# Redistribution and use in source and binary forms, with or without modification,
# are permitted provided that the following conditions are met:
#
# * Redistributions of source code must retain the above copyright notice, this
# list of conditions and the following disclaimer.
# * Redistributions in binary form must reproduce the above copyright notice,
# this list of conditions and the following disclaimer in the documentation and/or
# other materials provided with the distribution.
#
# THIS SOFTWARE IS PROVIDED BY THE COPYRIGHT HOLDERS AND CONTRIBUTORS ``AS IS''
# AND ANY EXPRESS OR IMPLIED WARRANTIES, INCLUDING, BUT NOT LIMITED TO, THE
# IMPLIED WARRANTIES OF MERCHANTABILITY AND FITNESS FOR A PARTICULAR PURPOSE ARE
# DISCLAIMED. IN NO EVENT SHALL THE COPYRIGHT HOLDER OR CONTRIBUTORS BE LIABLE FOR
# ANY DIRECT, INDIRECT, INCIDENTAL, SPECIAL, EXEMPLARY, OR CONSEQUENTIAL DAMAGES
# (INCLUDING, BUT NOT LIMITED TO, PROCUREMENT OF SUBSTITUTE GOODS OR SERVICES;
# LOSS OF USE, DATA, OR PROFITS; OR BUSINESS INTERRUPTION) HOWEVER CAUSED AND ON
# ANY THEORY OF LIABILITY, WHETHER IN CONTRACT, STRICT LIABILITY, OR TORT
# (INCLUDING NEGLIGENCE OR OTHERWISE) ARISING IN ANY WAY OUT OF THE USE OF THIS
# SOFTWARE, EVEN IF ADVISED OF THE POSSIBILITY OF SUCH DAMAGE.

"""
Created on 22.01.2015

@author: marscher, noe
"""
import math
import os
import random
import tempfile
import numpy as np

from . import kmeans_clustering

from pyemma.util.annotators import doc_inherit
from pyemma.util.progressbar import ProgressBar
from pyemma.util.progressbar.gui import show_progressbar
from pyemma.coordinates.clustering.interface import AbstractClustering

__all__ = ['KmeansClustering']


class KmeansClustering(AbstractClustering):

    def __init__(self, n_clusters, max_iter=5, metric='euclidean',
                 tolerance=1e-5, init_strategy='kmeans++', oom_strategy='memmap'):
        r"""
        Kmeans clustering

        Parameters
        ----------
        n_clusters : int
            amount of cluster centers
        max_iter : int
            how many iterations per chunk?
        metric : str
            metric to use during clustering ('euclidean', 'minRMSD')
        tolerance : float
            if the cluster centers' change did not exceed tolerance, stop iterating
        init_strategy : string
            can be either 'kmeans++' or 'uniform', determining how the initial cluster centers are being chosen
        oom_strategy : string
            how to deal with out of memory situation during accumulation of all data.
            Currently if no memory is available to store all data, a memory mapped
            file is created and written to, if set to 'memmap'.
            Set it to 'raise', to raise the exception then.
        """
        super(KmeansClustering, self).__init__(metric=metric)
        self.n_clusters = n_clusters
        self.max_iter = max_iter
        self._cluster_centers = []
        self._centers_iter_list = []
        self._tolerance = tolerance
        self._init_strategy = init_strategy
        self._oom_strategy = oom_strategy
        self._custom_param_progress_handling = True

    def _param_init(self):
        self._cluster_centers = []
        self._init_centers_indices = {}
        self._t_total = 0
        if self._init_strategy == 'kmeans++':
            self._progress_init = ProgressBar(self.n_clusters, description="initialize kmeans++ centers")
        self._progress_iters = ProgressBar(self.max_iter, description="kmeans iterations")
        traj_lengths = self.trajectory_lengths(stride=self._param_with_stride)
        total_length = sum(traj_lengths)
        try:
            self._in_memory_chunks = np.empty(shape=(total_length, self.data_producer.dimension()),
                                              order='C', dtype=np.float32)
        except MemoryError:
            if self._oom_strategy == 'raise':
                raise
            self._in_memory_chunks = np.memmap(tempfile.mkstemp()[1], mode="w+",
                                               shape=(total_length, self.data_producer.dimension()), order='C',
                                               dtype=np.float32)

        if self._init_strategy == 'uniform':
            # gives random samples from each trajectory such that the cluster centers are distributed percentage-wise
            # with respect to the trajectories length
            for idx, traj_len in enumerate(traj_lengths):
                self._init_centers_indices[idx] = random.sample(range(0, traj_len), int(
                    math.ceil((traj_len / float(total_length)) * self.n_clusters)))

    @doc_inherit
    def describe(self):
        return "[Kmeans, k=%i]" % self.n_clusters

    def _param_finish(self):
        self.clustercenters = np.array(self._cluster_centers)
        del self._cluster_centers

        fh = None
        if isinstance(self._in_memory_chunks, np.memmap):
            fh = self._in_memory_chunks.filename
        del self._in_memory_chunks
        if fh:
            os.unlink(fh)

        if self._init_strategy == 'uniform':
            del self._centers_iter_list
            del self._init_centers_indices
        self._progress_init.numerator = self._progress_init.denominator
        self._progress_init._eta.eta_epoch = 0
        self._progress_iters.numerator = self._progress_iters.denominator
        self._progress_iters._eta.eta_epoch = 0
        show_progressbar(self._progress_init)
        show_progressbar(self._progress_iters)

    def kmeanspp_center_assigned(self):
        self._progress_init.numerator += 1
        show_progressbar(self._progress_init)

    def _param_add_data(self, X, itraj, t, first_chunk, last_chunk_in_traj, last_chunk, ipass, Y=None, stride=1):
        # first pass: gather data and run k-means
        if ipass == 0:
            # beginning - compute
            if first_chunk:
                mem_req = int(1.0/1024**2 * X[0, :].nbytes * self.n_frames_total(stride))
                if mem_req > 10:
                    self._logger.warn('K-means implementation is currently memory inefficient.'
                                      ' This calculation needs %i megabytes of main memory.'
                                      ' If you get a memory error, try using a larger stride.'
                                      % mem_req)

            # appends a true copy
            self._in_memory_chunks[self._t_total:self._t_total + len(X)] = X[:]
            self._t_total += len(X)
            # initialize uniform cluster centers
            if self._init_strategy == 'uniform':
                if itraj in self._init_centers_indices.keys():
                    for l in xrange(len(X)):
                        if len(self._cluster_centers) < self.n_clusters and t + l in self._init_centers_indices[itraj]:
                            self._cluster_centers.append(X[l].astype(np.float32, order='C'))

            # run k-means in the end
            if last_chunk:
                # free part of the memory

                if self._init_strategy == 'kmeans++':
                    kmeans_clustering.set_callback(self.kmeanspp_center_assigned)
                    cc = kmeans_clustering.init_centers(self._in_memory_chunks,
                                                        self.metric, self.n_clusters)
                    self._cluster_centers = [c for c in cc]
                # run k-means with all the data
                self._logger.info("Accumulated all data, running kmeans on " + str(self._in_memory_chunks.shape))
                it = 0
                converged_in_max_iter = False
                while it < self.max_iter:
                    # self._logger.info("step %i" % (it + 1))
                    old_centers = self._cluster_centers
                    self._cluster_centers = kmeans_clustering.cluster(self._in_memory_chunks,
                                                                      self._cluster_centers, self.metric)
                    self._cluster_centers = [row for row in self._cluster_centers]
                    if np.allclose(old_centers, self._cluster_centers, rtol=self._tolerance):
                        converged_in_max_iter = True
                        self._logger.info("Cluster centers converged after %i steps."
                                          % (it + 1))
                        self._progress_iters.numerator = self.max_iter
                        break
                    else:
                        self._progress_iters.numerator += 1
                    it += 1
                    show_progressbar(self._progress_iters)
                if not converged_in_max_iter:
                    self._logger.info("Algorithm did not reach convergence criterion"
                                      " of %g in %i iterations. Consider increasing max_iter."
                                      % (self._tolerance, self.max_iter))

            # done
            if last_chunk:
                return True
        return True


class MiniBatchKmeansClustering(KmeansClustering):

    def __init__(self, n_clusters, max_iter=5, metric='euclidean', tolerance=1e-5, init_strategy='kmeans++',
<<<<<<< HEAD
                 oom_strategy='memmap'):
        super(MiniBatchKmeansClustering, self).__init__(n_clusters, max_iter, metric, tolerance, init_strategy,
                                                        oom_strategy)

    pass
=======
                 batch_size=0.2, oom_strategy='memmap'):
        super(MiniBatchKmeansClustering, self).__init__(n_clusters, max_iter, metric, tolerance, init_strategy, oom_strategy)
        self._batch_size=0.2

    def _param_init(self):
        super(MiniBatchKmeansClustering, self)._param_init()
        return 0, {1: [1,2,3,4]}

    def _param_add_data(self, X, itraj, t, first_chunk, last_chunk_in_traj, last_chunk, ipass, Y=None, stride=1):
        add_data_finished = super(MiniBatchKmeansClustering, self)._param_add_data(X, itraj, t, first_chunk, last_chunk_in_traj,
                                                               last_chunk, ipass, Y, stride)
        return add_data_finished, 0, {1: [1,2,3,4]}


>>>>>>> 5026338f
<|MERGE_RESOLUTION|>--- conflicted
+++ resolved
@@ -198,13 +198,6 @@
 class MiniBatchKmeansClustering(KmeansClustering):
 
     def __init__(self, n_clusters, max_iter=5, metric='euclidean', tolerance=1e-5, init_strategy='kmeans++',
-<<<<<<< HEAD
-                 oom_strategy='memmap'):
-        super(MiniBatchKmeansClustering, self).__init__(n_clusters, max_iter, metric, tolerance, init_strategy,
-                                                        oom_strategy)
-
-    pass
-=======
                  batch_size=0.2, oom_strategy='memmap'):
         super(MiniBatchKmeansClustering, self).__init__(n_clusters, max_iter, metric, tolerance, init_strategy, oom_strategy)
         self._batch_size=0.2
@@ -219,4 +212,3 @@
         return add_data_finished, 0, {1: [1,2,3,4]}
 
 
->>>>>>> 5026338f

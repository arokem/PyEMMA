--- conflicted
+++ resolved
@@ -3,13 +3,11 @@
 import sparse.count_matrix
 import sparse.connectivity
 
-<<<<<<< HEAD
 from scipy.sparse import issparse
 from scipy.sparse.sputils import isdense
-=======
+
 __all__=['count_matrix', 'cmatrix', 'connected_sets', 'largest_connected_set',\
              'connected_count_matrix']
->>>>>>> e33f5636
 
 ################################################################################
 # Count matrix
@@ -119,11 +117,7 @@
 def is_connected(C):
     """Return true if C is a countmatrix for a completely connected process.    
     """
-<<<<<<< HEAD
-=======
-    raise NotImplementedError('Not implemented.')
-    
->>>>>>> e33f5636
+    raise NotImplementedError('Not implemented.')
 
 # TODO: Implement in Python directly
 def mapping(set):
@@ -196,18 +190,8 @@
         else:
             raise TypeError("C is not of type scipy.sparse.")
             
-<<<<<<< HEAD
-
-# TODO: Jan Implement in Python directly (Nonreversible)
-# TODO: Implement in Python directly (Reversible with stat dist)
-# TODO: Map to Stallone (Reversible)
-def tmatrix(C, reversible=False, mu=None):
-    r"""Estimate the transition matrix from the given countmatrix.
-    """
-    return transition_matrix(C, reversible, mu)
-=======
 tmatrix=transition_matrix
->>>>>>> e33f5636
+
 
 # TODO: Jan Implement in Python directly
 def tmatrix_cov(C, k=None):
@@ -229,11 +213,7 @@
     """
         likelihood of C given T
     """
-<<<<<<< HEAD
     sparse.likelihood.log_likelihood(C, T)
-=======
-    raise NotImplementedError('Not implemented.')
->>>>>>> e33f5636
     
 # TODO: Implement in Python directly
 def error_perturbation(C, sensitivity):
@@ -269,3 +249,4 @@
     """
     raise NotImplementedError('Not implemented.')
 
+

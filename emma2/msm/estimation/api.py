"""This module contains the api definitions for the estimation module"""

import sparse.count_matrix

################################################################################
# Count matrix
################################################################################

<<<<<<< HEAD
# TODO: Benjamin Implement in Python directly
=======
# DONE: Benjamin Implement in Python directly
>>>>>>> 030c1770
def count_matrix(dtraj, lag, sliding=True):
    r"""Generate a count matrix from a given list of integers.

    Parameters
    ----------
    dtraj : array_like
        Discretized trajectory
    lag : int
        Lagtime in trajectory steps
    sliding : bool, optional
        If true the sliding window approach 
        is used for transition counting.

    Returns
    -------
    C : scipy.sparse.coo_matrix
        The countmatrix at given lag in coordinate list format.
    
<<<<<<< HEAD
    """

# TODO: Benjamin Implement in Python directly
=======
    """    
    return sparse.count_matrix.count_matrix(dtraj, lag, sliding=sliding)

# DONE: Benjamin Implement in Python directly
>>>>>>> 030c1770
def cmatrix(dtraj, lag, sliding=True):
    r"""Generate a count matrix in from a given list of integers.

    Parameters
    ----------
    dtraj : array_like
        Discretized trajectory
    lag : int
        Lagtime in trajectory steps
    sliding : bool, optional
        If true the sliding window approach 
        is used for transition counting.

    Returns
    -------
    C : scipy.sparse.coo_matrix
        The countmatrix at given lag in coordinate list format.
        
    """
    return count_matrix(dtraj, lag, sliding=sliding)

# TODO: Jan Implement in Python directly
def cmatrix_cores(dtraj, cores, lag, sliding=True):
    r"""Generate a countmatrix for the milestoning process on the given core sets
    """

################################################################################
# Connectivity
################################################################################

# TODO: Ben Implement in Python directly
def connected_sets(C):
    """
    Compute connected components for a directed graph with weights
    represented by the given count matrix.

    Parameters
    ----------
    C : scipy.sparse matrix 
        Count matrix specifying edge weights.

    Returns
    -------
    cc : list of lists of integers
        Each entry is a list containing all vertices (states) in 
        the corresponding connected component.

    """

# TODO: Ben Implement in Python directly
def largest_connected_set(C):
    """
    Compute connected components for a directed graph with weights
    represented by the given count matrix.

    Parameters
    ----------
    C : scipy.sparse matrix 
        Count matrix specifying edge weights.

    Returns
    -------
    lcc : list of integers
        The largest connected component of the directed graph.

    """

# TODO: Ben Implement in Python directly
def connected_cmatrix(C):
    """
    Compute the count matrix of the largest connected set.

    The input count matrix is used as a weight matrix for the
    construction of a directed graph. The largest connected set of
    the constructed graph is computed. Vertices belonging to the
    largest connected component are used to generate a completely
    connected subgraph. The weight matrix of the subgraph is the
    desired completely connected count matrix.
    
    Parameters
    ----------
    C : scipy.sparse matrix 
        Count matrix specifying edge weights.

    Returns
    -------
    C_cc : scipy.sparse matrix
        Count matrix of largest completely 
        connected set of vertices (states)

    """

# TODO: Jan Implement in Python directly
def is_connected(C):
    """Return true if C is a countmatrix for a completely connected process.    
    """

# TODO: Implement in Python directly
def mapping(set):
    """
    Constructs two dictionaries that map from the set values to their indexes, and vice versa.
    
    Parameters
    ----------
    set : array-like of integers 

    Returns
    -------
    dict : python dictionary mapping original to internal states 
    dict : python dictionary mapping internal to original states 

    """
    


################################################################################
# Transition matrix
################################################################################

# TODO: Jan Implement in Python directly (Nonreversible)
# TODO: Implement in Python directly (Reversible with stat dist)
# TODO: Martin Map to Stallone (Reversible)
def transition_matrix(C, reversible=False, mu=None, **kwargs):
    """
    Estimate the transition matrix from the given countmatrix.

    The transition matrix is a maximum likelihood estimate (MLE)
    of the probability distribution of transition matrices
    with parameters given by the countmatrix. 

    Parameters
    ----------
    C : scipy.sparse matrix
        Count matrix
    reversible : bool (optional)
        If True restrict the ensemble of transition matrices
        to those having a detailed balance symmetry otherwise
        the likelihood optimization is carried out over the whole
        space of stochastic matrices.
    mu : array_like
        The stationary distribution of the MLE transition matrix.
    **kwargs: Optional algorithm-specific parameters

    Returns
    -------
    P : numpy ndarray, shape=(n, n) or scipy.sparse matrix
       The MLE transition matrix

    """

# TODO: Jan Implement in Python directly (Nonreversible)
# TODO: Implement in Python directly (Reversible with stat dist)
# TODO: Map to Stallone (Reversible)
def tmatrix(C, reversible=False, mu=None):
    r"""Estimate the transition matrix from the given countmatrix.
    """

# TODO: Jan Implement in Python directly
def tmatrix_cov(C, k=None):
    """
    Computes a nonreversible covariance matrix of transition matrix elments
    
    Parameters
    ----------
    C : scipy.sparse matrix
        Count matrix
    k : row index (optional). 
        If set, only the covariance matrix for this row is returned.
        
    """
    
# TODO: Jan Implement in Python directly
def log_likelihood(C, T):
    """
        likelihood of C given T
    """
    
# TODO: Implement in Python directly
def error_perturbation(C, sensitivity):
    """
        C: count matrix
        sensitivity: sensitivity matrix or tensor of size (m x n x n) where m is the dimension of the target quantity and (n x n) is the size of the transition matrix.
        The sensitivity matrix should be evaluated at an appropriate maximum likelihood or mean of the transition matrix estimated from C.
        returns: (m x m) covariance matrix of the target quantity 
    """

# TODO: Martin Map to Stallone (Reversible)
def tmatrix_sampler(C, reversible=False, mu=None, P0=None):
    """
    Parameters
    ----------
    C : ndarray, shape=(n, n) or scipy.sparse matrix
        Count matrix    
    reversible : bool
        If true sample from the ensemble of transition matrices
        restricted to those obeying a detailed balance condition,
        else draw from the whole ensemble of stochatic matrices.
    mu : array_like
        The stationary distribution of the transition matrix samples.
    P0 : ndarray, shape=(n, n) or scipy.sparse matrix
        Starting point of the MC chain of the sampling algorithm.
        Has to obey the required constraints.    

    Returns :
    ---------
    sampler : A TransitionMatrixSampler object.
        
    """


<|MERGE_RESOLUTION|>--- conflicted
+++ resolved
@@ -6,11 +6,7 @@
 # Count matrix
 ################################################################################
 
-<<<<<<< HEAD
-# TODO: Benjamin Implement in Python directly
-=======
 # DONE: Benjamin Implement in Python directly
->>>>>>> 030c1770
 def count_matrix(dtraj, lag, sliding=True):
     r"""Generate a count matrix from a given list of integers.
 
@@ -29,16 +25,10 @@
     C : scipy.sparse.coo_matrix
         The countmatrix at given lag in coordinate list format.
     
-<<<<<<< HEAD
-    """
-
-# TODO: Benjamin Implement in Python directly
-=======
     """    
     return sparse.count_matrix.count_matrix(dtraj, lag, sliding=sliding)
 
 # DONE: Benjamin Implement in Python directly
->>>>>>> 030c1770
 def cmatrix(dtraj, lag, sliding=True):
     r"""Generate a count matrix in from a given list of integers.
 
